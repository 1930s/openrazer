/*
 * Copyright (c) 2015 Terry Cain <terry@terrys-home.co.uk>
 */

/*
 * This program is free software; you can redistribute it and/or modify it
 * under the terms of the GNU General Public License as published by the Free
 * Software Foundation; either version 2 of the License, or (at your option)
 * any later version.
 */

#ifndef __HID_RAZER_MOUSE_H
#define __HID_RAZER_MOUSE_H

#ifndef USB_VENDOR_ID_RAZER
#define USB_VENDOR_ID_RAZER 0x1532
#endif

#ifndef USB_DEVICE_ID_RAZER_OROCHI_2011
#define USB_DEVICE_ID_RAZER_OROCHI_2011 0x0013
#endif

#ifndef USB_DEVICE_ID_RAZER_MAMBA_2012_WIRED
#define USB_DEVICE_ID_RAZER_MAMBA_2012_WIRED 0x0024
#endif

#ifndef USB_DEVICE_ID_RAZER_MAMBA_2012_WIRELESS
#define USB_DEVICE_ID_RAZER_MAMBA_2012_WIRELESS 0x0025
#endif

#ifndef USB_DEVICE_ID_RAZER_IMPERATOR // 2012
#define USB_DEVICE_ID_RAZER_IMPERATOR 0x002F
#endif

#ifndef USB_DEVICE_ID_RAZER_OUROBOROS // 2012
#define USB_DEVICE_ID_RAZER_OUROBOROS 0x0032
#endif

#ifndef USB_DEVICE_ID_RAZER_TAIPAN // 2016?
#define USB_DEVICE_ID_RAZER_TAIPAN 0x0034
#endif

#ifndef USB_DEVICE_ID_RAZER_NAGA_HEX_RED
#define USB_DEVICE_ID_RAZER_NAGA_HEX_RED 0x0036
#endif

#ifndef USB_DEVICE_ID_RAZER_NAGA_2014
#define USB_DEVICE_ID_RAZER_NAGA_2014 0x0040
#endif

#ifndef USB_DEVICE_ID_RAZER_NAGA_HEX
#define USB_DEVICE_ID_RAZER_NAGA_HEX 0x0041
#endif


#ifndef USB_DEVICE_ID_RAZER_OROCHI_2013
#define USB_DEVICE_ID_RAZER_OROCHI_2013 0x0039
#endif

#ifndef USB_DEVICE_ID_RAZER_ABYSSUS
#define USB_DEVICE_ID_RAZER_ABYSSUS 0x0042
#endif

#ifndef USB_DEVICE_ID_RAZER_DEATHADDER_CHROMA
#define USB_DEVICE_ID_RAZER_DEATHADDER_CHROMA 0x0043
#endif

#ifndef USB_DEVICE_ID_RAZER_MAMBA_WIRED
#define USB_DEVICE_ID_RAZER_MAMBA_WIRED 0x0044
#endif

#ifndef USB_DEVICE_ID_RAZER_MAMBA_WIRELESS
#define USB_DEVICE_ID_RAZER_MAMBA_WIRELESS 0x0045
#endif

#ifndef USB_DEVICE_ID_RAZER_MAMBA_TE_WIRED
#define USB_DEVICE_ID_RAZER_MAMBA_TE_WIRED 0x0046
#endif

#ifndef USB_DEVICE_ID_RAZER_OROCHI_CHROMA
#define USB_DEVICE_ID_RAZER_OROCHI_CHROMA 0x0048
#endif

#ifndef USB_DEVICE_ID_RAZER_NAGA_HEX_V2
#define USB_DEVICE_ID_RAZER_NAGA_HEX_V2 0x0050
#endif

#ifndef USB_DEVICE_ID_RAZER_DEATHADDER_ELITE
#define USB_DEVICE_ID_RAZER_DEATHADDER_ELITE 0x005C
#endif

#ifndef USB_DEVICE_ID_RAZER_DIAMONDBACK_CHROMA
#define USB_DEVICE_ID_RAZER_DIAMONDBACK_CHROMA 0x004C
#endif


/* Each keyboard report has 90 bytes*/
#define RAZER_REPORT_LEN 0x5A

#define RAZER_MAMBA_ROW_LEN 15          // 0 => 14
#define RAZER_MAMBA_TE_ROW_LEN 16       // 0 => 15
#define RAZER_DIAMONDBACK_ROW_LEN 21    // 0 => 20

#define RAZER_MOUSE_WAIT_MIN_US 600
#define RAZER_MOUSE_WAIT_MAX_US 800

struct razer_mouse_device {
    //struct input_dev *dev;
    struct usb_device *usbdev;
    struct hid_device *hiddev;
    unsigned char effect;
    
    DECLARE_BITMAP(other_buttons, KEY_CNT);
    struct input_dev *input;

    
    char name[128];
    char phys[64];

    struct usb_device *usb_dev;
    struct mutex lock;
    unsigned char usb_interface_protocol;

    unsigned short usb_vid;
    unsigned short usb_pid;

    char serial[23];
    
<<<<<<< HEAD
    char device_mode[2];
=======
    unsigned char orochi2011_led;
    unsigned char orochi2011_dpi;
    unsigned short orochi2011_poll;
>>>>>>> e3b6ddaa
};

// Mamba Key Location
// 0 => 6  --->  top left  => bottom left
// 7 => 13 --->  top right => bottom right
// 14      --->  Scroll LED

// Mamba TE Key Location
// 0 => 6  --->  top left  => bottom left
// 7 => 13 --->  top right => bottom right
// 14      --->  Logo LED
// 15      --->  Scroll LED

#endif<|MERGE_RESOLUTION|>--- conflicted
+++ resolved
@@ -126,13 +126,11 @@
 
     char serial[23];
     
-<<<<<<< HEAD
     char device_mode[2];
-=======
+
     unsigned char orochi2011_led;
     unsigned char orochi2011_dpi;
     unsigned short orochi2011_poll;
->>>>>>> e3b6ddaa
 };
 
 // Mamba Key Location
