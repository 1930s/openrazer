"""
Keyboards class
"""
import re

from razer_daemon.hardware.device_base import RazerDeviceBrightnessSuspend as _RazerDeviceBrightnessSuspend
#from razer_daemon.misc.key_event_management import GamepadKeyManager as _GamepadKeyManager, OrbweaverKeyManager as _OrbweaverKeyManager, KeyboardMacroV2 as _KeyboardMacroV2
from razer_daemon.misc.macro import KeyboardMacroV2 as _KeyboardMacroV2
from razer_daemon.misc.ripple_effect import RippleManager as _RippleManager


class _MacroKeyboard(_RazerDeviceBrightnessSuspend):
    """
    Keyboard class

    Has macro functionality and brightness based suspend
    """

    def __init__(self, *args, **kwargs):
        super(_MacroKeyboard, self).__init__(*args, **kwargs)
        # Methods are loaded into DBus by this point

        self.macro_service = _KeyboardMacroV2(self._device_number, self.event_files, self.config, self)
        self.macro_service.start()

        self.logger.info('Putting device into driver mode. Daemon will handle special functionality')
        self.set_device_mode(0x03, 0x00)  # Driver mode

    def _close(self):
        """
        Close the key manager
        """
        super(_MacroKeyboard, self)._close()

<<<<<<< HEAD
        self.set_device_mode(0x00, 0x00)  # Device mode
=======
        try:
            self.set_device_mode(0x00, 0x00)  # Device mode
        except FileNotFoundError:  # Could be called when daemon is stopping or device is removed.
            pass
>>>>>>> eafd3e39

        # TODO look into saving stats in /var/run maybe
        self.macro_service.terminate()
        #self.key_manager.close()


class RazerTartarus(_RazerDeviceBrightnessSuspend):
    """
    Class for the Razer Tartarus Chroma
    """
    EVENT_FILE_REGEX = re.compile(r'.*Razer_Tartarus_Chroma(-if01)?-event-kbd')

    USB_VID = 0x1532
    USB_PID = 0x0208
    HAS_MATRIX = False
    DEDICATED_MACRO_KEYS = True
    MATRIX_DIMS = [-1, -1]  # 6 Rows, 22 Cols
    METHODS = ['get_firmware', 'get_matrix_dims', 'has_matrix', 'get_brightness', 'set_brightness', 'get_device_name', 'get_device_type_tartarus', 'set_breath_random_effect', 'set_breath_single_effect',
               'set_breath_dual_effect', 'set_static_effect', 'set_spectrum_effect', 'tartarus_get_profile_led_red', 'tartarus_set_profile_led_red', 'tartarus_get_profile_led_green',
               'tartarus_set_profile_led_green', 'tartarus_get_profile_led_blue', 'tartarus_set_profile_led_blue', 'get_macros', 'delete_macro', 'add_macro', 'tartarus_get_mode_modifier', 'tartarus_set_mode_modifier']

    RAZER_URLS = {
        "store": "https://www.razerzone.com/store/razer-tartarus-chroma",
        "top_img": "http://assets.razerzone.com/eeimages/products/22356/razer-tartarus-chroma-01-02.png",
        "side_img": "http://assets.razerzone.com/eeimages/products/22356/razer-tartarus-chroma-02.png",
        "perspective_img": "http://assets.razerzone.com/eeimages/products/22356/razer-tartarus-chroma-03.png"
    }

    def __init__(self, *args, **kwargs):
        super(RazerTartarus, self).__init__(*args, **kwargs)
        # Methods are loaded into DBus by this point

        self.key_manager = _GamepadKeyManager(self._device_number, self.event_files, self, testing=self._testing)

    def _close(self):
        """
        Close the key manager
        """
        super(RazerTartarus, self)._close()

        # TODO look into saving stats in /var/run maybe
        self.key_manager.close()


class RazerOrbweaver(_RazerDeviceBrightnessSuspend):
    """
    Class for the Razer Orbweaver
    """
    EVENT_FILE_REGEX = re.compile(r'.*Razer_Orbweaver(-if01)?-event-kbd')

    USB_VID = 0x1532
    USB_PID = 0x0113
    HAS_MATRIX = False
    DEDICATED_MACRO_KEYS = True
    MATRIX_DIMS = [-1, -1]  # 6 Rows, 22 Cols
    METHODS = ['get_firmware', 'get_matrix_dims', 'has_matrix', 'get_brightness', 'set_brightness', 'get_device_name', 'get_device_type_orbweaver',
               'tartarus_get_profile_led_red', 'tartarus_set_profile_led_red', 'tartarus_get_profile_led_green', 'tartarus_set_profile_led_green', 'tartarus_get_profile_led_blue', 'tartarus_set_profile_led_blue',
               'get_macros', 'delete_macro', 'add_macro', 'tartarus_get_mode_modifier', 'tartarus_set_mode_modifier',

               'bw_set_pulsate', 'bw_set_static']

    RAZER_URLS = {
        "store": "https://www.razerzone.com/store/razer-orbweaver-2012",
        "top_img": "https://assets.razerzone.com/eeimages/products/7305/razer-orbweaver-latest-04.png",
        "side_img": "https://assets.razerzone.com/eeimages/products/7305/razer-orbweaver-latest-02.png",
        "perspective_img": "https://assets.razerzone.com/eeimages/products/7305/razer-orbweaver-latest-03.png"
    }

    def __init__(self, *args, **kwargs):
        super(RazerOrbweaver, self).__init__(*args, **kwargs)
        # Methods are loaded into DBus by this point

        #self.key_manager = _OrbweaverKeyManager(self._device_number, self.event_files, self, testing=self._testing)

    def _close(self):
        """
        Close the key manager
        """
        super(RazerOrbweaver, self)._close()

        # TODO look into saving stats in /var/run maybe
        #self.key_manager.close()


class RazerBlackWidow2012(_MacroKeyboard):
    """
    Class for the Razer BlackWidow Ultimate 2012
    """
    EVENT_FILE_REGEX = re.compile(r'.*Razer_BlackWidow_Ultimate_2012(-if01)?-event-kbd')

    USB_VID = 0x1532
    USB_PID = 0x010D
    HAS_MATRIX = False
    DEDICATED_MACRO_KEYS = True
    MATRIX_DIMS = [6, 22] # 6 Rows, 22 Cols
    METHODS = ['get_firmware', 'get_matrix_dims', 'has_matrix', 'get_brightness', 'set_brightness', 'get_device_name', 'get_device_type_keyboard', 'get_game_mode', 'set_game_mode', 'set_macro_mode', 'get_macro_mode',
               'get_macro_effect', 'set_macro_effect', 'bw_get_effect', 'bw_set_pulsate', 'bw_set_static', 'get_macros', 'delete_macro', 'add_macro']

    RAZER_URLS = {
        "store": "https://www.razerzone.com/store/razer-blackwidow-ultimate-classic",
        "top_img": "http://assets.razerzone.com/eeimages/products/22212/razer-blackwidow-ultimate-classic-gallery-4.png",
        "side_img": "http://assets.razerzone.com/eeimages/products/22212/razer-blackwidow-ultimate-classic-gallery-1.png",
        "perspective_img": "http://assets.razerzone.com/eeimages/products/22212/razer-blackwidow-ultimate-classic-gallery-2.png"
    }


class RazerBlackWidowClassic(_MacroKeyboard):
    """
    Class for the Razer BlackWidow (Classic)
    """
    EVENT_FILE_REGEX = re.compile(r'.*Razer_BlackWidow(-if01)?-event-kbd')

    USB_VID = 0x1532
    USB_PID = 0x011B
    HAS_MATRIX = False
    DEDICATED_MACRO_KEYS = True
    MATRIX_DIMS = [6, 22]  # 6 Rows, 22 Cols
    METHODS = ['get_firmware', 'get_matrix_dims', 'has_matrix', 'get_brightness', 'set_brightness', 'get_device_name', 'get_device_type_keyboard', 'get_game_mode', 'set_game_mode', 'set_macro_mode', 'get_macro_mode',
               'get_macro_effect', 'set_macro_effect', 'bw_get_effect', 'bw_set_pulsate', 'bw_set_static', 'get_macros', 'delete_macro', 'add_macro']

    RAZER_URLS = {
        "store": "http://www.razerzone.com/store/razer-blackwidow-old", # URL is dead
        "top_img": "http://assets.razerzone.com/eeimages/products/17559/razer-blackwidow-gallery-01.png",
        "side_img": "http://assets.razerzone.com/eeimages/products/17559/razer-blackwidow-gallery-02.png",
        "perspective_img": "http://assets.razerzone.com/eeimages/products/17559/razer-blackwidow-gallery-04.png"
    }


class RazerBlackWidowClassicAlternate(_MacroKeyboard):
    """
    Class for the Razer BlackWidow (Classic)
    """
    EVENT_FILE_REGEX = re.compile(r'.*Razer_BlackWidow(-if01)?-event-kbd')

    USB_VID = 0x1532
    USB_PID = 0x010E
    HAS_MATRIX = False
    DEDICATED_MACRO_KEYS = True
    MATRIX_DIMS = [6, 22]  # 6 Rows, 22 Cols
    METHODS = ['get_firmware', 'get_matrix_dims', 'has_matrix', 'get_brightness', 'set_brightness', 'get_device_name', 'get_device_type_keyboard', 'get_game_mode', 'set_game_mode', 'set_macro_mode', 'get_macro_mode',
               'get_macro_effect', 'set_macro_effect', 'bw_get_effect', 'bw_set_pulsate', 'bw_set_static', 'get_macros', 'delete_macro', 'add_macro']

    RAZER_URLS = {
        "store": "http://www.razerzone.com/gb-en/store/razer-blackwidow-old", # URL is dead
        "top_img": "http://assets.razerzone.com/eeimages/products/17559/razer-blackwidow-gallery-01.png",
        "side_img": "http://assets.razerzone.com/eeimages/products/17559/razer-blackwidow-gallery-02.png",
        "perspective_img": "http://assets.razerzone.com/eeimages/products/17559/razer-blackwidow-gallery-04.png"
    }


class RazerBlackWidow2013(_MacroKeyboard):
    """
    Class for the Razer BlackWidow Ultimate 2013
    """
    EVENT_FILE_REGEX = re.compile(r'.*Razer_BlackWidow_Ultimate_2013(-if01)?-event-kbd')

    USB_VID = 0x1532
    USB_PID = 0x011A
    HAS_MATRIX = False
    DEDICATED_MACRO_KEYS = True
    MATRIX_DIMS = [6, 22]  # 6 Rows, 22 Cols
    METHODS = ['get_firmware', 'get_matrix_dims', 'has_matrix', 'get_brightness', 'set_brightness', 'get_device_name', 'get_device_type_keyboard', 'get_game_mode', 'set_game_mode', 'set_macro_mode', 'get_macro_mode',
               'get_macro_effect', 'set_macro_effect', 'bw_get_effect', 'bw_set_pulsate', 'bw_set_static', 'get_macros', 'delete_macro', 'add_macro']

    RAZER_URLS = {
        "store": "https://www.razerzone.com/store/razer-blackwidow-ultimate-2014",
        "top_img": "http://assets.razerzone.com/eeimages/products/17561/razer-blackwidow-ultimate-gallery-02.png",
        "side_img": "http://assets.razerzone.com/eeimages/products/17561/razer-blackwidow-ultimate-gallery-01.png",
        "perspective_img": "http://assets.razerzone.com/eeimages/products/17561/razer-blackwidow-ultimate-gallery-04.png"
    }


class RazerBlackWidowChroma(_MacroKeyboard):
    """
    Class for the Razer BlackWidow Chroma
    """
    EVENT_FILE_REGEX = re.compile(r'.*BlackWidow_Chroma(-if01)?-event-kbd')

    USB_VID = 0x1532
    USB_PID = 0x0203
    HAS_MATRIX = True
    DEDICATED_MACRO_KEYS = True
    MATRIX_DIMS = [6, 22]  # 6 Rows, 22 Cols
    METHODS = ['get_firmware', 'get_matrix_dims', 'has_matrix', 'get_device_name', 'get_device_type_keyboard', 'get_brightness', 'set_brightness', 'set_wave_effect', 'set_static_effect', 'set_spectrum_effect',
               'set_reactive_effect', 'set_none_effect', 'set_breath_random_effect', 'set_breath_single_effect', 'set_breath_dual_effect',
               'set_custom_effect', 'set_key_row', 'get_game_mode', 'set_game_mode', 'get_macro_mode', 'set_macro_mode',
               'get_macro_effect', 'set_macro_effect', 'get_macros', 'delete_macro', 'add_macro',

               'set_ripple_effect', 'set_ripple_effect_random_colour']

    RAZER_URLS = {
        "store": "https://www.razerzone.com/store/razer-blackwidow-chroma-v1",
        "top_img": "http://assets.razerzone.com/eeimages/products/17557/razer-blackwidow-ultimate-gallery-01.png",
        "side_img": "http://assets.razerzone.com/eeimages/products/17557/razer-blackwidow-ultimate-gallery-02.png",
        "perspective_img": "http://assets.razerzone.com/eeimages/products/17557/razer-blackwidow-ultimate-gallery-04.png"
    }

    def __init__(self, *args, **kwargs):
        super(RazerBlackWidowChroma, self).__init__(*args, **kwargs)

        self.ripple_manager = _RippleManager(self, self._device_number)

    def _close(self):
        """
        Close the key manager
        """
        super(RazerBlackWidowChroma, self)._close()

        self.ripple_manager.close()


class RazerBlackWidowChromaV2(_MacroKeyboard):
    """
    Class for the BlackWidow Chroma V2
    """
    EVENT_FILE_REGEX = re.compile(r'.*BlackWidow_Chroma_V2(-if01)?-event-kbd')

    USB_VID = 0x1532
    USB_PID = 0x0221
    HAS_MATRIX = True
    DEDICATED_MACRO_KEYS = True
    MATRIX_DIMS = [6, 22]  # 6 Rows, 22 Cols
    METHODS = ['get_firmware', 'get_matrix_dims', 'has_matrix', 'get_device_name', 'get_device_type_keyboard', 'get_brightness', 'set_brightness', 'set_wave_effect', 'set_static_effect', 'set_spectrum_effect',
               'set_reactive_effect', 'set_none_effect', 'set_breath_random_effect', 'set_breath_single_effect', 'set_breath_dual_effect',
               'set_custom_effect', 'set_key_row', 'get_game_mode', 'set_game_mode', 'get_macro_mode', 'set_macro_mode',
               'get_macro_effect', 'set_macro_effect', 'get_macros', 'delete_macro', 'add_macro',
               'set_starlight_random_effect', 'set_starlight_single_effect', 'set_starlight_dual_effect',
               'set_ripple_effect', 'set_ripple_effect_random_colour']

    RAZER_URLS = {
        "store": "https://www.razerzone.com/store/razer-blackwidow-chroma-v2",
        "top_img": "https://assets.razerzone.com/eeimages/products/26600/razer-blackwidow-chroma-v2-gallery-01-wristrest.png",
        "side_img": "https://assets.razerzone.com/eeimages/products/26600/razer-blackwidow-chroma-v2-gallery-02-wristrest-green.png",
        "perspective_img": "https://assets.razerzone.com/eeimages/products/26600/razer-blackwidow-chroma-v2-gallery-03-wristrest.png"
    }

    def __init__(self, *args, **kwargs):
        super(RazerBlackWidowChromaV2, self).__init__(*args, **kwargs)

        self.ripple_manager = _RippleManager(self, self._device_number)

    def _close(self):
        """
        Close the key manager
        """
        super(RazerBlackWidowChromaV2, self)._close()

        self.ripple_manager.close()


class RazerBlackWidowChromaTournamentEdition(_MacroKeyboard):
    """
    Class for the Razer BlackWidow Tournament Edition Chroma
    """
    EVENT_FILE_REGEX = re.compile(r'.*BlackWidow_Tournament_Edition_Chroma(-if01)?-event-kbd')

    USB_VID = 0x1532
    USB_PID = 0x0209
    HAS_MATRIX = True
    DEDICATED_MACRO_KEYS = False
    MATRIX_DIMS = [6, 22]  # 6 Rows, 22 Cols
    METHODS = ['get_firmware', 'get_matrix_dims', 'has_matrix',  'get_device_name', 'get_device_type_keyboard', 'get_brightness', 'set_brightness', 'set_wave_effect', 'set_static_effect', 'set_spectrum_effect',
               'set_reactive_effect', 'set_none_effect', 'set_breath_random_effect', 'set_breath_single_effect', 'set_breath_dual_effect',
               'set_custom_effect', 'set_key_row', 'get_game_mode', 'set_game_mode', 'get_macros', 'delete_macro', 'add_macro',

               'set_ripple_effect', 'set_ripple_effect_random_colour']

    RAZER_URLS = {
        "store": "https://www.razerzone.com/store/razer-blackwidow-tournament-edition-chroma",
        "top_img": "http://assets.razerzone.com/eeimages/products/24362/razer-blackwidow-te-chroma-gallery-01.png",
        "side_img": "http://assets.razerzone.com/eeimages/products/24362/razer-blackwidow-te-chroma-gallery-03.png",
        "perspective_img": "http://assets.razerzone.com/eeimages/products/24362/razer-blackwidow-te-chroma-gallery-04.png"
    }

    def __init__(self, *args, **kwargs):
        super(RazerBlackWidowChromaTournamentEdition, self).__init__(*args, **kwargs)

        self.ripple_manager = _RippleManager(self, self._device_number)

    def _close(self):
        """
        Close the key manager
        """
        super(RazerBlackWidowChromaTournamentEdition, self)._close()

        self.ripple_manager.close()


class RazerBlackWidowXChroma(_MacroKeyboard):
    """
    Class for the Razer BlackWidow X Chroma
    """
    EVENT_FILE_REGEX = re.compile(r'.*BlackWidow_X_Chroma(-if01)?-event-kbd')

    USB_VID = 0x1532
    USB_PID = 0x0216
    HAS_MATRIX = True
    DEDICATED_MACRO_KEYS = False
    MATRIX_DIMS = [6, 22]  # 6 Rows, 22 Cols
    METHODS = ['get_firmware', 'get_matrix_dims', 'has_matrix', 'get_device_name', 'get_device_type_keyboard', 'get_brightness', 'set_brightness', 'set_wave_effect', 'set_static_effect', 'set_spectrum_effect',
               'set_reactive_effect', 'set_none_effect', 'set_breath_random_effect', 'set_breath_single_effect', 'set_breath_dual_effect',
               'set_custom_effect', 'set_key_row', 'get_game_mode', 'set_game_mode', 'get_macro_mode', 'set_macro_mode',
               'get_macro_effect', 'set_macro_effect', 'get_macros', 'delete_macro', 'add_macro',

               'set_ripple_effect', 'set_ripple_effect_random_colour']

    RAZER_URLS = {
        "store": "https://www.razerzone.com/store/razer-blackwidow-x-chroma",
        "top_img": "http://assets.razerzone.com/eeimages/products/24325/razer-blackwidow-x-chroma-redo-1.png",
        "side_img": "http://assets.razerzone.com/eeimages/products/24325/razer-blackwidow-x-chroma-redo-3.png",
        "perspective_img": "http://assets.razerzone.com/eeimages/products/24325/razer-blackwidow-x-chroma-redo-4.png"
    }

    def __init__(self, *args, **kwargs):
        super(RazerBlackWidowXChroma, self).__init__(*args, **kwargs)

        self.ripple_manager = _RippleManager(self, self._device_number)

    def _close(self):
        """
        Close the key manager
        """
        super(RazerBlackWidowXChroma, self)._close()

        self.ripple_manager.close()


class RazerBlackWidowXChromaTournamentEdition(_MacroKeyboard):
    """
    Class for the Razer BlackWidow X Tournament Edition Chroma
    """
    EVENT_FILE_REGEX = re.compile(r'.*BlackWidow_X_Tournament_Edition_Chroma(-if01)?-event-kbd')

    USB_VID = 0x1532
    USB_PID = 0x021a
    HAS_MATRIX = True
    DEDICATED_MACRO_KEYS = False
    MATRIX_DIMS = [6, 22]  # 6 Rows, 22 Cols
    METHODS = ['get_firmware', 'get_matrix_dims', 'has_matrix', 'get_device_name', 'get_device_type_keyboard', 'get_brightness', 'set_brightness', 'set_wave_effect', 'set_static_effect', 'set_spectrum_effect',
               'set_reactive_effect', 'set_none_effect', 'set_breath_random_effect', 'set_breath_single_effect', 'set_breath_dual_effect',
               'set_custom_effect', 'set_key_row', 'get_game_mode', 'set_game_mode', 'get_macro_mode', 'set_macro_mode',
               'get_macro_effect', 'set_macro_effect', 'get_macros', 'delete_macro', 'add_macro',

               'set_ripple_effect', 'set_ripple_effect_random_colour']

    RAZER_URLS = {
        "store": "https://www.razerzone.com/store/razer-blackwidow-x-tournament-edition-chroma",
        "top_img": "http://assets.razerzone.com/eeimages/products/24362/razer-blackwidow-te-chroma-gallery-01.png",
        "side_img": "http://assets.razerzone.com/eeimages/products/24362/razer-blackwidow-te-chroma-gallery-03.png",
        "perspective_img": "http://assets.razerzone.com/eeimages/products/24362/razer-blackwidow-te-chroma-gallery-04.png"
    }

    def __init__(self, *args, **kwargs):
        super(RazerBlackWidowXChromaTournamentEdition, self).__init__(*args, **kwargs)

        self.ripple_manager = _RippleManager(self, self._device_number)

    def _close(self):
        """
        Close the key manager
        """
        super(RazerBlackWidowXChromaTournamentEdition, self)._close()

        self.ripple_manager.close()


class RazerBladeStealth(_MacroKeyboard):
    """
    Class for the Razer Blade Stealth
    """
    EVENT_FILE_REGEX = re.compile(r'.*Razer_Blade_Stealth(-if01)?-event-kbd')

    USB_VID = 0x1532
    USB_PID = 0x0205
    HAS_MATRIX = True
    DEDICATED_MACRO_KEYS = False
    MATRIX_DIMS = [6, 22]  # 6 Rows, 22 Cols
    METHODS = ['get_firmware', 'get_matrix_dims', 'has_matrix', 'get_device_name', 'get_device_type_keyboard', 'get_brightness', 'set_brightness', 'set_wave_effect', 'set_static_effect', 'set_spectrum_effect',
               'set_reactive_effect', 'set_none_effect', 'set_breath_random_effect', 'set_breath_single_effect', 'set_breath_dual_effect',
               'set_custom_effect', 'set_key_row'

               'set_ripple_effect', 'set_ripple_effect_random_colour']

    RAZER_URLS = {
        "store": "https://www.razerzone.com/store/razer-blade-stealth",
        "top_img": "http://assets.razerzone.com/eeimages/products/23914/razer-blade-stealth-gallery-05-v2.png",
        "side_img": "http://assets.razerzone.com/eeimages/products/23914/razer-blade-stealth-gallery-03-v2.png",
        "perspective_img": "http://assets.razerzone.com/eeimages/products/23914/razer-blade-stealth-gallery-04-v2.png"
    }

    def __init__(self, *args, **kwargs):
        super(RazerBladeStealth, self).__init__(*args, **kwargs)

        self.ripple_manager = _RippleManager(self, self._device_number)

    def _close(self):
        """
        Close the key manager
        """
        super(RazerBladeStealth, self)._close()

        self.ripple_manager.close()


class RazerBladeStealthLate2016(_MacroKeyboard):
    """
    Class for the Razer Blade Stealth (Late 2016)
    """
    EVENT_FILE_REGEX = re.compile(r'.*Razer_Blade_Stealth(-if01)?-event-kbd')

    USB_VID = 0x1532
    USB_PID = 0x0220
    HAS_MATRIX = True
    DEDICATED_MACRO_KEYS = False
    MATRIX_DIMS = [6, 16]  # 6 Rows, 22 Cols
    METHODS = ['get_firmware', 'get_matrix_dims', 'has_matrix', 'get_device_name', 'get_device_type_keyboard', 'get_brightness', 'set_brightness', 'set_wave_effect', 'set_static_effect', 'set_spectrum_effect',
               'set_reactive_effect', 'set_none_effect', 'set_breath_random_effect', 'set_breath_single_effect', 'set_breath_dual_effect',
               'set_custom_effect', 'set_key_row',

               'set_ripple_effect', 'set_ripple_effect_random_colour']

    RAZER_URLS = {
        "store": "https://www.razerzone.com/store/razer-blade-stealth",
        "top_img": "http://assets.razerzone.com/eeimages/products/23914/razer-blade-stealth-gallery-05-v2.png",
        "side_img": "http://assets.razerzone.com/eeimages/products/23914/razer-blade-stealth-gallery-03-v2.png",
        "perspective_img": "http://assets.razerzone.com/eeimages/products/23914/razer-blade-stealth-gallery-04-v2.png"
    }

    def __init__(self, *args, **kwargs):
        super(RazerBladeStealthLate2016, self).__init__(*args, **kwargs)

        self.ripple_manager = _RippleManager(self, self._device_number)

    def _close(self):
        """
        Close the key manager
        """
        super(RazerBladeStealthLate2016, self)._close()

        self.ripple_manager.close()


class RazerBladeProLate2016(_MacroKeyboard):
    """
    Class for the Razer Blade Pro (Late 2016)
    """
    EVENT_FILE_REGEX = re.compile(r'.*Razer_Blade_Pro(-if01)?-event-kbd')

    USB_VID = 0x1532
    USB_PID = 0x0210
    HAS_MATRIX = True
    DEDICATED_MACRO_KEYS = False
    MATRIX_DIMS = [6, 22]  # 6 Rows, 22 Cols
    METHODS = ['get_firmware', 'get_matrix_dims', 'has_matrix', 'get_device_name', 'get_device_type_keyboard', 'get_brightness', 'set_brightness', 'set_wave_effect', 'set_static_effect', 'set_spectrum_effect',
               'set_reactive_effect', 'set_none_effect', 'set_breath_random_effect', 'set_breath_single_effect', 'set_breath_dual_effect',
               'set_custom_effect', 'set_key_row', 'set_starlight_random_effect',
               'set_ripple_effect', 'set_ripple_effect_random_colour']

    RAZER_URLS = {
        "store": "https://www.razerzone.com/store/razer-blade-pro",
        "top_img": "http://assets.razerzone.com/eeimages/products/23914/razer-blade-stealth-gallery-05-v2.png",
        "side_img": "http://assets.razerzone.com/eeimages/products/23914/razer-blade-stealth-gallery-03-v2.png",
        "perspective_img": "http://assets.razerzone.com/eeimages/products/23914/razer-blade-stealth-gallery-04-v2.png"
    }

    def __init__(self, *args, **kwargs):
        super(RazerBladeProLate2016, self).__init__(*args, **kwargs)

        self.ripple_manager = _RippleManager(self, self._device_number)

    def _close(self):
        """
        Close the key manager
        """
        super(RazerBladeProLate2016, self)._close()

        self.ripple_manager.close()


class RazerBladeLate2016(_MacroKeyboard):
    """
    Class for the Razer Blade Pro (Late 2016)
    """
    EVENT_FILE_REGEX = re.compile(r'.*Razer_Blade(-if01)?-event-kbd')

    USB_VID = 0x1532
    USB_PID = 0x0224
    HAS_MATRIX = True
    DEDICATED_MACRO_KEYS = False
    MATRIX_DIMS = [6, 15]  # 6 Rows, 22 Cols
    METHODS = ['get_firmware', 'get_matrix_dims', 'has_matrix', 'get_device_name', 'get_device_type_keyboard', 'get_brightness', 'set_brightness', 'set_wave_effect', 'set_static_effect', 'set_spectrum_effect',
               'set_reactive_effect', 'set_none_effect', 'set_breath_random_effect', 'set_breath_single_effect', 'set_breath_dual_effect',
               'set_custom_effect', 'set_key_row', 'set_starlight_random_effect',
               'set_ripple_effect', 'set_ripple_effect_random_colour']

    RAZER_URLS = {
        "store": "https://www.razerzone.com/store/razer-blade-pro",
        "top_img": "http://assets.razerzone.com/eeimages/products/23914/razer-blade-stealth-gallery-05-v2.png",
        "side_img": "http://assets.razerzone.com/eeimages/products/23914/razer-blade-stealth-gallery-03-v2.png",
        "perspective_img": "http://assets.razerzone.com/eeimages/products/23914/razer-blade-stealth-gallery-04-v2.png"
    }

    def __init__(self, *args, **kwargs):
        super(RazerBladeLate2016, self).__init__(*args, **kwargs)

        self.ripple_manager = _RippleManager(self, self._device_number)

    def _close(self):
        """
        Close the key manager
        """
        super(RazerBladeLate2016, self)._close()

        self.ripple_manager.close()


class RazerBladeQHD(_MacroKeyboard):
    """
    Class for the Razer Blade (QHD)
    """
    EVENT_FILE_REGEX = re.compile(r'.*Razer_Blade(-if01)?-event-kbd')

    USB_VID = 0x1532
    USB_PID = 0x020F
    HAS_MATRIX = True
    DEDICATED_MACRO_KEYS = False
    MATRIX_DIMS = [6, 16]  # 6 Rows, 22 Cols
    METHODS = ['get_firmware', 'get_matrix_dims', 'has_matrix', 'get_device_name', 'get_device_type_keyboard', 'get_brightness', 'set_brightness', 'set_wave_effect',
               'set_static_effect', 'set_spectrum_effect',
               'set_reactive_effect', 'set_none_effect', 'set_breath_random_effect', 'set_breath_single_effect', 'set_breath_dual_effect',
               'set_custom_effect', 'set_key_row', 'set_starlight_random_effect',

               'set_ripple_effect', 'set_ripple_effect_random_colour']

    RAZER_URLS = {
        "store": "https://www.razerzone.com/store/razer-blade",
        "top_img": "http://assets.razerzone.com/eeimages/products/23914/razer-blade-stealth-gallery-05-v2.png",
        "side_img": "http://assets.razerzone.com/eeimages/products/23914/razer-blade-stealth-gallery-03-v2.png",
        "perspective_img": "http://assets.razerzone.com/eeimages/products/23914/razer-blade-stealth-gallery-04-v2.png"
    }

    def __init__(self, *args, **kwargs):
        super(RazerBladeQHD, self).__init__(*args, **kwargs)

        self.ripple_manager = _RippleManager(self, self._device_number)

    def _close(self):
        """
        Close the key manager
        """
        super(RazerBladeQHD, self)._close()

        self.ripple_manager.close()


class RazerBlackWidow2016(_MacroKeyboard):
    """
    Class for the Razer BlackWidow Ultimate 2016
    """
    EVENT_FILE_REGEX = re.compile(r'.*BlackWidow_Ultimate_2016(-if01)?-event-kbd')

    USB_VID = 0x1532
    USB_PID = 0x0214
    HAS_MATRIX = True
    DEDICATED_MACRO_KEYS = False
    MATRIX_DIMS = [6, 22]  # 6 Rows, 22 Cols
    METHODS = ['get_firmware', 'get_matrix_dims', 'has_matrix', 'get_device_name', 'get_device_type_keyboard', 'get_brightness', 'set_brightness', 'set_wave_effect', 'set_static_effect',
               'set_reactive_effect', 'set_none_effect', 'set_breath_random_effect', 'set_breath_single_effect', 'set_breath_dual_effect',
               'set_custom_effect', 'set_key_row', 'get_game_mode', 'set_game_mode', 'get_macro_mode', 'set_macro_mode',
               'get_macro_effect', 'set_macro_effect', 'get_macros', 'delete_macro', 'add_macro', 'set_starlight_random_effect',

               'set_ripple_effect']

    RAZER_URLS = {
        "store": "https://www.razerzone.com/store/razer-blackwidow-ultimate-2016",
        "top_img": "http://assets.razerzone.com/eeimages/products/22916/razer-blackwidow-gallery-01.png",
        "side_img": "http://assets.razerzone.com/eeimages/products/22916/razer-blackwidow-gallery-07.png",
        "perspective_img": "http://assets.razerzone.com/eeimages/products/22916/razer-blackwidow-gallery-02.png"
    }

    def __init__(self, *args, **kwargs):
        super(RazerBlackWidow2016, self).__init__(*args, **kwargs)

        self.ripple_manager = _RippleManager(self, self._device_number)

    def _close(self):
        """
        Close the key manager
        """
        super(RazerBlackWidow2016, self)._close()

        self.ripple_manager.close()


class RazerBlackWidowXUltimate(_MacroKeyboard):
    """
    Class for the Razer BlackWidow X Ultimate
    """
    EVENT_FILE_REGEX = re.compile(r'.*BlackWidow_X_Ultimate(-if01)?-event-kbd')

    USB_VID = 0x1532
    USB_PID = 0x0217
    HAS_MATRIX = True
    DEDICATED_MACRO_KEYS = False
    MATRIX_DIMS = [6, 22]  # 6 Rows, 22 Cols
    METHODS = ['get_firmware', 'get_matrix_dims', 'has_matrix', 'get_device_name', 'get_device_type_keyboard', 'get_brightness', 'set_brightness', 'set_wave_effect', 'set_static_effect',
               'set_reactive_effect', 'set_none_effect', 'set_breath_random_effect', 'set_breath_single_effect', 'set_breath_dual_effect',
               'set_custom_effect', 'set_key_row', 'get_game_mode', 'set_game_mode', 'get_macro_mode', 'set_macro_mode',
               'get_macro_effect', 'set_macro_effect', 'get_macros', 'delete_macro', 'add_macro', 'set_starlight_random_effect',

               'set_ripple_effect']

    RAZER_URLS = {
        "store": "https://www.razerzone.com/store/razer-blackwidow-x-ultimate",
        "top_img": "https://assets.razerzone.com/eeimages/products/24363/razer-blackwidow-x-ultimate-redo-1.png",
        "side_img": "https://assets.razerzone.com/eeimages/products/24363/razer-blackwidow-x-ultimate-redo-3.png",
        "perspective_img": "https://assets.razerzone.com/eeimages/products/24363/razer-blackwidow-x-ultimate-redo-4.png"
    }

    def __init__(self, *args, **kwargs):
        super(RazerBlackWidowXUltimate, self).__init__(*args, **kwargs)

        self.ripple_manager = _RippleManager(self, self._device_number)

    def _close(self):
        """
        Close the key manager
        """
        super(RazerBlackWidowXUltimate, self)._close()

        self.ripple_manager.close()


class RazerOrnataChroma(_MacroKeyboard):
    """
    Class for the Razer Ornata Chroma
    """
    EVENT_FILE_REGEX = re.compile(r'.*Ornata_Chroma(-if01)?-event-kbd')

    USB_VID = 0x1532
    USB_PID = 0x021e
    HAS_MATRIX = True
    WAVE_DIRS = (0, 1)
    DEDICATED_MACRO_KEYS = False
    MATRIX_DIMS = [6, 22]  # 6 Rows, 22 Cols
    METHODS = ['get_firmware', 'get_matrix_dims', 'has_matrix', 'get_device_name', 'get_device_type_keyboard', 'get_brightness', 'set_brightness', 'set_wave_effect', 'set_static_effect', 'set_spectrum_effect',
               'set_reactive_effect', 'set_none_effect', 'set_breath_random_effect', 'set_breath_single_effect', 'set_breath_dual_effect',
               'set_custom_effect', 'set_key_row', 'get_game_mode', 'set_game_mode', 'get_macro_mode', 'set_macro_mode',
               'get_macro_effect', 'set_macro_effect', 'get_macros', 'delete_macro', 'add_macro',
               'set_starlight_random_effect', 'set_starlight_single_effect', 'set_starlight_dual_effect',
               'set_ripple_effect', 'set_ripple_effect_random_colour']

    RAZER_URLS = {
        "store": "https://www.razerzone.com/store/razer-ornata-chroma",
        "top_img": "http://assets.razerzone.com/eeimages/products/25713/razer-ornata-chroma-gallery-05.png",
        "side_img": "http://assets.razerzone.com/eeimages/products/25713/razer-ornata-chroma-gallery-07.png",
        "perspective_img": "http://assets.razerzone.com/eeimages/products/25713/razer-ornata-chroma-gallery-08.png"
    }

    def __init__(self, *args, **kwargs):
        super(RazerOrnataChroma, self).__init__(*args, **kwargs)

        self.ripple_manager = _RippleManager(self, self._device_number)

    def _close(self):
        """
        Close the key manager
        """
        super(RazerOrnataChroma, self)._close()

        self.ripple_manager.close()


class RazerOrnata(_MacroKeyboard):
    """
    Class for the Razer Ornata
    """
    EVENT_FILE_REGEX = re.compile(r'.*Ornata(-if01)?-event-kbd')

    USB_VID = 0x1532
    USB_PID = 0x021f
    HAS_MATRIX = True
    WAVE_DIRS = (0, 1)
    DEDICATED_MACRO_KEYS = False
    MATRIX_DIMS = [6, 22]  # 6 Rows, 22 Cols
    METHODS = ['get_firmware', 'get_matrix_dims', 'has_matrix', 'get_device_name', 'get_device_type_keyboard', 'get_brightness', 'set_brightness', 'set_wave_effect', 'set_static_effect',
               'set_reactive_effect', 'set_none_effect', 'set_breath_single_effect'
               'set_custom_effect', 'set_key_row', 'get_game_mode', 'set_game_mode', 'get_macro_mode', 'set_macro_mode', 'set_breath_single_effect',
               'get_macro_effect', 'set_macro_effect', 'get_macros', 'delete_macro', 'add_macro',
               'set_starlight_single_effect', 'set_ripple_effect', 'set_ripple_effect_random_colour']

    RAZER_URLS = {
        "store": "https://www.razerzone.com/store/razer-ornata",
        "top_img": "https://assets.razerzone.com/eeimages/products/25675/razer_ornata_001.png",
        "side_img": "https://assets.razerzone.com/eeimages/products/25675/razer_ornata_003.png",
        "perspective_img": "https://assets.razerzone.com/eeimages/products/25675/razer_ornata_004.png"
    }

    def __init__(self, *args, **kwargs):
        super(RazerOrnata, self).__init__(*args, **kwargs)

        self.ripple_manager = _RippleManager(self, self._device_number)

    def _close(self):
        """
        Close the key manager
        """
        super(RazerOrnata, self)._close()

        self.ripple_manager.close()


class RazerAnansi(_MacroKeyboard):
    """
    Class for the Razer Anansi
    """
    EVENT_FILE_REGEX = re.compile(r'.*Anansi(-if01)?-event-kbd')

    USB_VID = 0x1532
    USB_PID = 0x010f
    HAS_MATRIX = False
    DEDICATED_MACRO_KEYS = True
    MATRIX_DIMS = [-1, -1]
    METHODS = ['get_firmware', 'get_device_name', 'get_device_type_keyboard', 'get_brightness', 'set_brightness',
               'get_game_mode', 'set_game_mode', 'get_macro_mode', 'set_macro_mode', 'get_macro_effect',
               'set_macro_effect', 'get_macros', 'delete_macro', 'add_macro', 'set_static_effect',
               'set_spectrum_effect', 'has_matrix', 'get_matrix_dims', 'set_none_effect']

    RAZER_URLS = {
        "store": "https://www.razerzone.com/store/razer-anansi",
        "top_img": "https://assets.razerzone.com/eeimages/products/58/razer-anansi-gallery-5.png",
        "side_img": "https://assets.razerzone.com/eeimages/products/58/razer-anansi-gallery-3.png",
        "perspective_img": "https://assets.razerzone.com/eeimages/products/58/razer-anansi-gallery-2.png"
    }

    def __init__(self, *args, **kwargs):
        super(RazerAnansi, self).__init__(*args, **kwargs)

    def _close(self):
        super(RazerAnansi, self)._close()


class RazerDeathStalkerChroma(_MacroKeyboard):
    """
    Class for the Razer DeathStalker Chroma
    """
    EVENT_FILE_REGEX = re.compile(r'.*DeathStalker_Chroma(-if01)?-event-kbd')

    USB_VID = 0x1532
    USB_PID = 0x0204
    HAS_MATRIX = True
    DEDICATED_MACRO_KEYS = True
    MATRIX_DIMS = [1, 6]  # 1 Row, 6 zones
    METHODS = ['get_firmware', 'get_matrix_dims', 'has_matrix', 'get_device_name', 'get_device_type_keyboard', 'get_brightness', 'set_brightness', 'set_wave_effect', 'set_static_effect', 'set_spectrum_effect',
               'set_none_effect', 'set_breath_random_effect', 'set_breath_single_effect', 'set_breath_dual_effect',
               'set_custom_effect', 'set_key_row', 'get_game_mode', 'set_game_mode', 'get_macro_mode', 'set_macro_mode',
               'get_macro_effect', 'set_macro_effect', 'get_macros', 'delete_macro', 'add_macro']

    RAZER_URLS = {
        "store": "https://www.razerzone.com/gb-en/store/razer-deathstalker-chroma",
        "top_img": "https://assets.razerzone.com/eeimages/products/22563/rzr_deathstalker_chroma_05.png",
        "side_img": "https://assets.razerzone.com/eeimages/products/22563/rzr_deathstalker_chroma_03.png",
        "perspective_img": "https://assets.razerzone.com/eeimages/products/22563/rzr_deathstalker_chroma_02.png"
    }

    def __init__(self, *args, **kwargs):
        super(RazerDeathStalkerChroma, self).__init__(*args, **kwargs)

    def _close(self):
        """
        Close the key manager
        """
        super(RazerBlackWidowChroma, self)._close()

        self.ripple_manager.close()<|MERGE_RESOLUTION|>--- conflicted
+++ resolved
@@ -32,14 +32,10 @@
         """
         super(_MacroKeyboard, self)._close()
 
-<<<<<<< HEAD
-        self.set_device_mode(0x00, 0x00)  # Device mode
-=======
         try:
             self.set_device_mode(0x00, 0x00)  # Device mode
         except FileNotFoundError:  # Could be called when daemon is stopping or device is removed.
             pass
->>>>>>> eafd3e39
 
         # TODO look into saving stats in /var/run maybe
         self.macro_service.terminate()
