--- conflicted
+++ resolved
@@ -71,12 +71,7 @@
         "perspective_img": "http://assets.razerzone.com/eeimages/products/22343/razer-mamba-gallery-04.png"
     }
 
-<<<<<<< HEAD
-    def __init__(self, *args, **kwargs):
-        super(RazerMambaChromaWired, self).__init__(*args, **kwargs)
-=======
     DPI_MAX = 16000
->>>>>>> 764fc486
 
 
 class RazerMambaChromaTE(__RazerDeviceBrightnessSuspend):
